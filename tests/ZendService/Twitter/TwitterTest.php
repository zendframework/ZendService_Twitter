--- conflicted
+++ resolved
@@ -125,21 +125,14 @@
 
     public function testResetsHttpClientOnReceiptOfAccessTokenToOauthClient()
     {
-<<<<<<< HEAD
-        $this->markTestIncomplete('Problem with resolving classes for mocking');
         $oauth = $this->getMockBuilder('ZendOAuth\Consumer', [], [], '', false)->getMock();
         $client = $this->getMockBuilder('ZendOAuth\Client', [], [], '', false)
             ->disableOriginalConstructor()
             ->getMock();
         $token = $this->getMockBuilder('ZendOAuth\Token\Access', [], [], '', false)->getMock();
-=======
-        $oauth = $this->getMock('ZendOAuth\Consumer', array(), array(), '', false);
-        $client = $this->getMock('ZendOAuth\Client', array(), array(), '', false);
-        $token = $this->getMock('ZendOAuth\Token\Access', array(), array(), '', false);
->>>>>>> 76e63c1b
         $token->expects($this->once())->method('getHttpClient')->will($this->returnValue($client));
         $oauth->expects($this->once())->method('getAccessToken')->will($this->returnValue($token));
-        $client->expects($this->once())->method('setHeaders')->with(array('Accept-Charset'=> 'ISO-8859-1,utf-8'));
+        $client->expects($this->once())->method('setHeaders')->with(['Accept-Charset'=> 'ISO-8859-1,utf-8']);
 
         $twitter = new Twitter\Twitter([], $oauth);
         $twitter->getAccessToken([], $this->getMockBuilder('ZendOAuth\Token\Request')->getMock());
@@ -552,16 +545,10 @@
             $this->stubTwitter(
                 'users/show.json',
                 Http\Request::METHOD_GET,
-<<<<<<< HEAD
-                null,
+                'users.show.JuicyBurger661.json',
                 ['screen_name' => 'JuicyBurger661']
             )
         );
-=======
-                'users.show.JuicyBurger661.json',
-                array('screen_name' => 'JuicyBurger661')
-        ));
->>>>>>> 76e63c1b
         //$id as screen_name with numbers
         $twitter->users->show('JuicyBurger661');
     }
@@ -574,21 +561,12 @@
             $this->stubTwitter(
                 'users/show.json',
                 Http\Request::METHOD_GET,
-<<<<<<< HEAD
-                null,
-                ['user_id' => 137307825]
+                'users.show.mwop.json',
+                ['user_id' => 9453382]
             )
         );
-        //$id as string
-        $twitter->users->show('137307825');
-=======
-                'users.show.mwop.json',
-                array('user_id' => 9453382)
-            ));
-        //$id as string
+        // $id as string
         $twitter->users->show('9453382');
-
->>>>>>> 76e63c1b
     }
 
     public function testUsersShowAcceptsIdAsIntegerArgument()
@@ -599,17 +577,11 @@
             $this->stubTwitter(
                 'users/show.json',
                 Http\Request::METHOD_GET,
-<<<<<<< HEAD
-                null,
-                ['user_id' => 137307825]
+                'users.show.mwop.json',
+                ['user_id' => 9453382]
             )
         );
-=======
-                'users.show.mwop.json',
-                array('user_id' => 9453382)
-            ));
->>>>>>> 76e63c1b
-        //$id as integer
+        // $id as integer
         $twitter->users->show(9453382);
     }
 
@@ -725,7 +697,7 @@
       */
     public function testAdapterAlwaysReachableIfSpecified($config, $adapter)
     {
-        $twitter = new \ZendService\Twitter\Twitter($config);
+        $twitter = new Twitter\Twitter($config);
         $this->assertSame($adapter, $twitter->getHttpClient()->getAdapter());
     }
 }